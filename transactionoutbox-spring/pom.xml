<?xml version="1.0" encoding="UTF-8"?>
<project xmlns="http://maven.apache.org/POM/4.0.0"
  xmlns:xsi="http://www.w3.org/2001/XMLSchema-instance"
  xsi:schemaLocation="http://maven.apache.org/POM/4.0.0 http://maven.apache.org/xsd/maven-4.0.0.xsd">
  <parent>
    <artifactId>transactionoutbox-parent</artifactId>
    <groupId>com.gruelbox</groupId>
    <version>${revision}</version>
  </parent>
  <modelVersion>4.0.0</modelVersion>

  <name>Transaction Outbox Spring</name>
  <packaging>jar</packaging>
  <artifactId>transactionoutbox-spring</artifactId>
  <description>A safe implementation of the transactional outbox pattern for Java (Spring extension library)
  </description>

  <properties>
    <spring.boot.version>2.3.1.RELEASE</spring.boot.version>
    <spring.version>5.2.7.RELEASE</spring.version>
  </properties>

  <dependencies>

    <!-- Runtime -->
    <dependency>
      <groupId>com.gruelbox</groupId>
      <artifactId>transactionoutbox-core</artifactId>
      <version>${project.version}</version>
    </dependency>
    <dependency>
      <groupId>org.springframework</groupId>
      <artifactId>spring-tx</artifactId>
      <version>${spring.version}</version>
      <scope>provided</scope>
    </dependency>
    <dependency>
      <groupId>org.springframework</groupId>
      <artifactId>spring-jdbc</artifactId>
      <version>${spring.version}</version>
      <scope>provided</scope>
    </dependency>
    <dependency>
      <groupId>org.springframework</groupId>
      <artifactId>spring-jdbc</artifactId>
      <version>${spring.version}</version>
    </dependency>
    <dependency>
      <groupId>javax.inject</groupId>
      <artifactId>javax.inject</artifactId>
      <version>1</version>
    </dependency>
    <dependency>
      <groupId>org.springframework</groupId>
      <artifactId>spring-context</artifactId>
      <version>${spring.version}</version>
<<<<<<< HEAD
      <scope>provided</scope>
=======
>>>>>>> 1fe7d198
    </dependency>

    <!-- Compile -->
    <dependency>
      <groupId>org.projectlombok</groupId>
      <artifactId>lombok</artifactId>
    </dependency>

    <!-- Test -->
    <dependency>
      <groupId>ch.qos.logback</groupId>
      <artifactId>logback-classic</artifactId>
      <scope>test</scope>
    </dependency>
    <dependency>
      <groupId>ch.qos.logback</groupId>
      <artifactId>logback-core</artifactId>
      <scope>test</scope>
    </dependency>
    <dependency>
      <groupId>com.h2database</groupId>
      <artifactId>h2</artifactId>
      <scope>test</scope>
    </dependency>
    <dependency>
      <groupId>com.zaxxer</groupId>
      <artifactId>HikariCP</artifactId>
      <scope>test</scope>
    </dependency>
    <dependency>
      <groupId>org.springframework.boot</groupId>
      <artifactId>spring-boot-starter-data-jpa</artifactId>
      <version>${spring.boot.version}</version>
      <scope>test</scope>
    </dependency>
    <dependency>
      <groupId>org.springframework.boot</groupId>
      <artifactId>spring-boot-starter-web</artifactId>
      <version>${spring.boot.version}</version>
      <scope>test</scope>
    </dependency>
    <dependency>
      <groupId>org.springframework.boot</groupId>
      <artifactId>spring-boot-starter-test</artifactId>
      <version>${spring.boot.version}</version>
      <scope>test</scope>
    </dependency>
    <dependency>
      <groupId>org.junit.jupiter</groupId>
      <artifactId>junit-jupiter-engine</artifactId>
      <scope>test</scope>
    </dependency>
    <dependency>
      <groupId>org.junit.jupiter</groupId>
      <artifactId>junit-jupiter-api</artifactId>
      <scope>test</scope>
    </dependency>
    <dependency>
      <groupId>org.junit.jupiter</groupId>
      <artifactId>junit-jupiter-params</artifactId>
      <scope>test</scope>
    </dependency>
  </dependencies>
</project><|MERGE_RESOLUTION|>--- conflicted
+++ resolved
@@ -54,10 +54,7 @@
       <groupId>org.springframework</groupId>
       <artifactId>spring-context</artifactId>
       <version>${spring.version}</version>
-<<<<<<< HEAD
       <scope>provided</scope>
-=======
->>>>>>> 1fe7d198
     </dependency>
 
     <!-- Compile -->
