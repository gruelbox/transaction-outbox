--- conflicted
+++ resolved
@@ -41,19 +41,14 @@
   }
 
   @Override
-  public CompletableFuture<Boolean> whitelist(BaseTransaction tx, String entryId) {
+  public CompletableFuture<Boolean> unblock(BaseTransaction tx, String entryId) {
     return completedFuture(true);
   }
 
   @Override
-<<<<<<< HEAD
   public CompletableFuture<List<TransactionOutboxEntry>> selectBatch(
       BaseTransaction tx, int batchSize, Instant now) {
     return completedFuture(List.of());
-=======
-  public boolean unblock(Transaction tx, String entryId) {
-    return true;
->>>>>>> 95f4a717
   }
 
   @Override
