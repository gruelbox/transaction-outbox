package com.gruelbox.transactionoutbox;

import com.gruelbox.transactionoutbox.jdbc.JdbcPersistor;
import com.gruelbox.transactionoutbox.jdbc.JdbcPersistor.JdbcPersistorBuilder;

/**
 * @deprecated Use {@link JdbcPersistor} or {@code R2dbcPersistor}.
 */
@Deprecated
public class DefaultPersistor {

<<<<<<< HEAD
  public static JdbcPersistor forDialect(Dialect dialect) {
    return JdbcPersistor.forDialect(dialect);
=======
  private static final String ALL_FIELDS =
      "id, uniqueRequestId, invocation, nextAttemptTime, attempts, blacklisted, processed, version";

  /**
   * @param writeLockTimeoutSeconds How many seconds to wait before timing out on obtaining a write
   *     lock. There's no point making this long; it's always better to just back off as quickly as
   *     possible and try another record. Generally these lock timeouts only kick in if {@link
   *     Dialect#isSupportsSkipLock()} is false.
   */
  @SuppressWarnings("JavaDoc")
  @Builder.Default
  @NotNull
  private final int writeLockTimeoutSeconds = 2;

  /** @param dialect The database dialect to use. Required. */
  @SuppressWarnings("JavaDoc")
  @NotNull
  private final Dialect dialect;

  /** @param tableName The database table name. The default is {@code TXNO_OUTBOX}. */
  @SuppressWarnings("JavaDoc")
  @Builder.Default
  @NotNull
  private final String tableName = "TXNO_OUTBOX";

  /**
   * @param migrate Set to false to disable automatic database migrations. This may be preferred if
   *     the default migration behaviour interferes with your existing toolset, and you prefer to
   *     manage the migrations explicitly (e.g. using FlyWay or Liquibase), or your do not give the
   *     application DDL permissions at runtime.
   */
  @SuppressWarnings("JavaDoc")
  @Builder.Default
  @NotNull
  private final boolean migrate = true;

  /**
   * @param serializer The serializer to use for {@link Invocation}s. See {@link
   *     InvocationSerializer} for more information. Defaults to {@link
   *     InvocationSerializer#createDefaultJsonSerializer()} with no whitelisted classes..
   */
  @SuppressWarnings("JavaDoc")
  @Builder.Default
  private final InvocationSerializer serializer =
      InvocationSerializer.createDefaultJsonSerializer();

  @Override
  public void migrate(TransactionManager transactionManager) {
    DefaultMigrationManager.migrate(transactionManager);
  }

  @Override
  public void save(Transaction tx, TransactionOutboxEntry entry)
      throws SQLException, AlreadyScheduledException {
    var insertSql =
        "INSERT INTO " + tableName + " (" + ALL_FIELDS + ") VALUES (?, ?, ?, ?, ?, ?, ?, ?)";
    var writer = new StringWriter();
    serializer.serializeInvocation(entry.getInvocation(), writer);
    if (entry.getUniqueRequestId() == null) {
      PreparedStatement stmt = tx.prepareBatchStatement(insertSql);
      setupInsert(entry, writer, stmt);
      stmt.addBatch();
      log.debug("Inserted {} in batch", entry.description());
    } else {
      try (PreparedStatement stmt = tx.connection().prepareStatement(insertSql)) {
        setupInsert(entry, writer, stmt);
        stmt.executeUpdate();
        log.debug("Inserted {} immediately", entry.description());
      } catch (SQLIntegrityConstraintViolationException e) {
        throw new AlreadyScheduledException(
            "Request " + entry.description() + " already exists", e);
      } catch (Exception e) {
        if (e.getClass().getName().equals("org.postgresql.util.PSQLException")
            && e.getMessage().contains("constraint")) {
          throw new AlreadyScheduledException(
              "Request " + entry.description() + " already exists", e);
        }
      }
    }
  }

  private void setupInsert(
      TransactionOutboxEntry entry, StringWriter writer, PreparedStatement stmt)
      throws SQLException {
    stmt.setString(1, entry.getId());
    stmt.setString(2, entry.getUniqueRequestId());
    stmt.setString(3, writer.toString());
    stmt.setTimestamp(4, Timestamp.from(entry.getNextAttemptTime()));
    stmt.setInt(5, entry.getAttempts());
    stmt.setBoolean(6, entry.isBlacklisted());
    stmt.setBoolean(7, entry.isProcessed());
    stmt.setInt(8, entry.getVersion());
  }

  @Override
  public void delete(Transaction tx, TransactionOutboxEntry entry) throws Exception {
    try (PreparedStatement stmt =
        // language=MySQL
        tx.connection()
            .prepareStatement("DELETE FROM " + tableName + " WHERE id = ? and version = ?")) {
      stmt.setString(1, entry.getId());
      stmt.setInt(2, entry.getVersion());
      if (stmt.executeUpdate() != 1) {
        throw new OptimisticLockException();
      }
      log.debug("Deleted {}", entry.description());
    }
  }

  @Override
  public void update(Transaction tx, TransactionOutboxEntry entry) throws Exception {
    try (PreparedStatement stmt =
        tx.connection()
            .prepareStatement(
                // language=MySQL
                "UPDATE "
                    + tableName
                    + " "
                    + "SET nextAttemptTime = ?, attempts = ?, blacklisted = ?, processed = ?, version = ? "
                    + "WHERE id = ? and version = ?")) {
      stmt.setTimestamp(1, Timestamp.from(entry.getNextAttemptTime()));
      stmt.setInt(2, entry.getAttempts());
      stmt.setBoolean(3, entry.isBlacklisted());
      stmt.setBoolean(4, entry.isProcessed());
      stmt.setInt(5, entry.getVersion() + 1);
      stmt.setString(6, entry.getId());
      stmt.setInt(7, entry.getVersion());
      if (stmt.executeUpdate() != 1) {
        throw new OptimisticLockException();
      }
      entry.setVersion(entry.getVersion() + 1);
      log.debug("Updated {}", entry.description());
    }
  }

  @Override
  public boolean lock(Transaction tx, TransactionOutboxEntry entry) throws Exception {
    try (PreparedStatement stmt =
        tx.connection()
            .prepareStatement(
                dialect.isSupportsSkipLock()
                    // language=MySQL
                    ? "SELECT id, invocation FROM "
                        + tableName
                        + " WHERE id = ? AND version = ? FOR UPDATE SKIP LOCKED"
                    // language=MySQL
                    : "SELECT id, invocation FROM "
                        + tableName
                        + " WHERE id = ? AND version = ? FOR UPDATE")) {
      stmt.setString(1, entry.getId());
      stmt.setInt(2, entry.getVersion());
      stmt.setQueryTimeout(writeLockTimeoutSeconds);
      try {
        try (ResultSet rs = stmt.executeQuery()) {
          if (!rs.next()) {
            return false;
          }
          // Ensure that subsequent processing uses a deserialized invocation rather than
          // the object from the caller, which might not serialize well and thus cause a
          // difference between immediate and retry processing
          try (Reader invocationStream = rs.getCharacterStream("invocation")) {
            entry.setInvocation(serializer.deserializeInvocation(invocationStream));
          }
          return true;
        }
      } catch (SQLTimeoutException e) {
        log.debug("Lock attempt timed out on {}", entry.description());
        return false;
      }
    }
  }

  @Override
  public boolean whitelist(Transaction tx, String entryId) throws Exception {
    PreparedStatement stmt =
        tx.prepareBatchStatement(
            "UPDATE "
                + tableName
                + " SET attempts = 0, blacklisted = false "
                + "WHERE blacklisted = true AND processed = false AND id = ?");
    stmt.setString(1, entryId);
    stmt.setQueryTimeout(writeLockTimeoutSeconds);
    return stmt.executeUpdate() != 0;
  }

  @Override
  public List<TransactionOutboxEntry> selectBatch(Transaction tx, int batchSize, Instant now)
      throws Exception {
    String forUpdate = dialect.isSupportsSkipLock() ? " FOR UPDATE SKIP LOCKED" : "";
    try (PreparedStatement stmt =
        tx.connection()
            .prepareStatement(
                // language=MySQL
                "SELECT "
                    + ALL_FIELDS
                    + " FROM "
                    + tableName
                    + " WHERE nextAttemptTime < ? AND blacklisted = false AND processed = false LIMIT ?"
                    + forUpdate)) {
      stmt.setTimestamp(1, Timestamp.from(now));
      stmt.setInt(2, batchSize);
      return gatherResults(batchSize, stmt);
    }
  }

  @Override
  public int deleteProcessedAndExpired(Transaction tx, int batchSize, Instant now)
      throws Exception {
    try (PreparedStatement stmt =
        tx.connection()
            .prepareStatement(dialect.getDeleteExpired().replace("{{table}}", tableName))) {
      stmt.setTimestamp(1, Timestamp.from(now));
      stmt.setInt(2, batchSize);
      return stmt.executeUpdate();
    }
  }

  private List<TransactionOutboxEntry> gatherResults(int batchSize, PreparedStatement stmt)
      throws SQLException, IOException {
    try (ResultSet rs = stmt.executeQuery()) {
      ArrayList<TransactionOutboxEntry> result = new ArrayList<>(batchSize);
      while (rs.next()) {
        result.add(map(rs));
      }
      log.debug("Found {} results", result.size());
      return result;
    }
  }

  private TransactionOutboxEntry map(ResultSet rs) throws SQLException, IOException {
    try (Reader invocationStream = rs.getCharacterStream("invocation")) {
      TransactionOutboxEntry entry =
          TransactionOutboxEntry.builder()
              .id(rs.getString("id"))
              .uniqueRequestId(rs.getString("uniqueRequestId"))
              .invocation(serializer.deserializeInvocation(invocationStream))
              .nextAttemptTime(rs.getTimestamp("nextAttemptTime").toInstant())
              .attempts(rs.getInt("attempts"))
              .blacklisted(rs.getBoolean("blacklisted"))
              .processed(rs.getBoolean("processed"))
              .version(rs.getInt("version"))
              .build();
      log.debug("Found {}", entry);
      return entry;
    }
>>>>>>> c45b63bf
  }

  public static JdbcPersistorBuilder builder() {
    return JdbcPersistor.builder();
  }
}<|MERGE_RESOLUTION|>--- conflicted
+++ resolved
@@ -3,262 +3,12 @@
 import com.gruelbox.transactionoutbox.jdbc.JdbcPersistor;
 import com.gruelbox.transactionoutbox.jdbc.JdbcPersistor.JdbcPersistorBuilder;
 
-/**
- * @deprecated Use {@link JdbcPersistor} or {@code R2dbcPersistor}.
- */
+/** @deprecated Use {@link JdbcPersistor} or {@code R2dbcPersistor}. */
 @Deprecated
 public class DefaultPersistor {
 
-<<<<<<< HEAD
   public static JdbcPersistor forDialect(Dialect dialect) {
     return JdbcPersistor.forDialect(dialect);
-=======
-  private static final String ALL_FIELDS =
-      "id, uniqueRequestId, invocation, nextAttemptTime, attempts, blacklisted, processed, version";
-
-  /**
-   * @param writeLockTimeoutSeconds How many seconds to wait before timing out on obtaining a write
-   *     lock. There's no point making this long; it's always better to just back off as quickly as
-   *     possible and try another record. Generally these lock timeouts only kick in if {@link
-   *     Dialect#isSupportsSkipLock()} is false.
-   */
-  @SuppressWarnings("JavaDoc")
-  @Builder.Default
-  @NotNull
-  private final int writeLockTimeoutSeconds = 2;
-
-  /** @param dialect The database dialect to use. Required. */
-  @SuppressWarnings("JavaDoc")
-  @NotNull
-  private final Dialect dialect;
-
-  /** @param tableName The database table name. The default is {@code TXNO_OUTBOX}. */
-  @SuppressWarnings("JavaDoc")
-  @Builder.Default
-  @NotNull
-  private final String tableName = "TXNO_OUTBOX";
-
-  /**
-   * @param migrate Set to false to disable automatic database migrations. This may be preferred if
-   *     the default migration behaviour interferes with your existing toolset, and you prefer to
-   *     manage the migrations explicitly (e.g. using FlyWay or Liquibase), or your do not give the
-   *     application DDL permissions at runtime.
-   */
-  @SuppressWarnings("JavaDoc")
-  @Builder.Default
-  @NotNull
-  private final boolean migrate = true;
-
-  /**
-   * @param serializer The serializer to use for {@link Invocation}s. See {@link
-   *     InvocationSerializer} for more information. Defaults to {@link
-   *     InvocationSerializer#createDefaultJsonSerializer()} with no whitelisted classes..
-   */
-  @SuppressWarnings("JavaDoc")
-  @Builder.Default
-  private final InvocationSerializer serializer =
-      InvocationSerializer.createDefaultJsonSerializer();
-
-  @Override
-  public void migrate(TransactionManager transactionManager) {
-    DefaultMigrationManager.migrate(transactionManager);
-  }
-
-  @Override
-  public void save(Transaction tx, TransactionOutboxEntry entry)
-      throws SQLException, AlreadyScheduledException {
-    var insertSql =
-        "INSERT INTO " + tableName + " (" + ALL_FIELDS + ") VALUES (?, ?, ?, ?, ?, ?, ?, ?)";
-    var writer = new StringWriter();
-    serializer.serializeInvocation(entry.getInvocation(), writer);
-    if (entry.getUniqueRequestId() == null) {
-      PreparedStatement stmt = tx.prepareBatchStatement(insertSql);
-      setupInsert(entry, writer, stmt);
-      stmt.addBatch();
-      log.debug("Inserted {} in batch", entry.description());
-    } else {
-      try (PreparedStatement stmt = tx.connection().prepareStatement(insertSql)) {
-        setupInsert(entry, writer, stmt);
-        stmt.executeUpdate();
-        log.debug("Inserted {} immediately", entry.description());
-      } catch (SQLIntegrityConstraintViolationException e) {
-        throw new AlreadyScheduledException(
-            "Request " + entry.description() + " already exists", e);
-      } catch (Exception e) {
-        if (e.getClass().getName().equals("org.postgresql.util.PSQLException")
-            && e.getMessage().contains("constraint")) {
-          throw new AlreadyScheduledException(
-              "Request " + entry.description() + " already exists", e);
-        }
-      }
-    }
-  }
-
-  private void setupInsert(
-      TransactionOutboxEntry entry, StringWriter writer, PreparedStatement stmt)
-      throws SQLException {
-    stmt.setString(1, entry.getId());
-    stmt.setString(2, entry.getUniqueRequestId());
-    stmt.setString(3, writer.toString());
-    stmt.setTimestamp(4, Timestamp.from(entry.getNextAttemptTime()));
-    stmt.setInt(5, entry.getAttempts());
-    stmt.setBoolean(6, entry.isBlacklisted());
-    stmt.setBoolean(7, entry.isProcessed());
-    stmt.setInt(8, entry.getVersion());
-  }
-
-  @Override
-  public void delete(Transaction tx, TransactionOutboxEntry entry) throws Exception {
-    try (PreparedStatement stmt =
-        // language=MySQL
-        tx.connection()
-            .prepareStatement("DELETE FROM " + tableName + " WHERE id = ? and version = ?")) {
-      stmt.setString(1, entry.getId());
-      stmt.setInt(2, entry.getVersion());
-      if (stmt.executeUpdate() != 1) {
-        throw new OptimisticLockException();
-      }
-      log.debug("Deleted {}", entry.description());
-    }
-  }
-
-  @Override
-  public void update(Transaction tx, TransactionOutboxEntry entry) throws Exception {
-    try (PreparedStatement stmt =
-        tx.connection()
-            .prepareStatement(
-                // language=MySQL
-                "UPDATE "
-                    + tableName
-                    + " "
-                    + "SET nextAttemptTime = ?, attempts = ?, blacklisted = ?, processed = ?, version = ? "
-                    + "WHERE id = ? and version = ?")) {
-      stmt.setTimestamp(1, Timestamp.from(entry.getNextAttemptTime()));
-      stmt.setInt(2, entry.getAttempts());
-      stmt.setBoolean(3, entry.isBlacklisted());
-      stmt.setBoolean(4, entry.isProcessed());
-      stmt.setInt(5, entry.getVersion() + 1);
-      stmt.setString(6, entry.getId());
-      stmt.setInt(7, entry.getVersion());
-      if (stmt.executeUpdate() != 1) {
-        throw new OptimisticLockException();
-      }
-      entry.setVersion(entry.getVersion() + 1);
-      log.debug("Updated {}", entry.description());
-    }
-  }
-
-  @Override
-  public boolean lock(Transaction tx, TransactionOutboxEntry entry) throws Exception {
-    try (PreparedStatement stmt =
-        tx.connection()
-            .prepareStatement(
-                dialect.isSupportsSkipLock()
-                    // language=MySQL
-                    ? "SELECT id, invocation FROM "
-                        + tableName
-                        + " WHERE id = ? AND version = ? FOR UPDATE SKIP LOCKED"
-                    // language=MySQL
-                    : "SELECT id, invocation FROM "
-                        + tableName
-                        + " WHERE id = ? AND version = ? FOR UPDATE")) {
-      stmt.setString(1, entry.getId());
-      stmt.setInt(2, entry.getVersion());
-      stmt.setQueryTimeout(writeLockTimeoutSeconds);
-      try {
-        try (ResultSet rs = stmt.executeQuery()) {
-          if (!rs.next()) {
-            return false;
-          }
-          // Ensure that subsequent processing uses a deserialized invocation rather than
-          // the object from the caller, which might not serialize well and thus cause a
-          // difference between immediate and retry processing
-          try (Reader invocationStream = rs.getCharacterStream("invocation")) {
-            entry.setInvocation(serializer.deserializeInvocation(invocationStream));
-          }
-          return true;
-        }
-      } catch (SQLTimeoutException e) {
-        log.debug("Lock attempt timed out on {}", entry.description());
-        return false;
-      }
-    }
-  }
-
-  @Override
-  public boolean whitelist(Transaction tx, String entryId) throws Exception {
-    PreparedStatement stmt =
-        tx.prepareBatchStatement(
-            "UPDATE "
-                + tableName
-                + " SET attempts = 0, blacklisted = false "
-                + "WHERE blacklisted = true AND processed = false AND id = ?");
-    stmt.setString(1, entryId);
-    stmt.setQueryTimeout(writeLockTimeoutSeconds);
-    return stmt.executeUpdate() != 0;
-  }
-
-  @Override
-  public List<TransactionOutboxEntry> selectBatch(Transaction tx, int batchSize, Instant now)
-      throws Exception {
-    String forUpdate = dialect.isSupportsSkipLock() ? " FOR UPDATE SKIP LOCKED" : "";
-    try (PreparedStatement stmt =
-        tx.connection()
-            .prepareStatement(
-                // language=MySQL
-                "SELECT "
-                    + ALL_FIELDS
-                    + " FROM "
-                    + tableName
-                    + " WHERE nextAttemptTime < ? AND blacklisted = false AND processed = false LIMIT ?"
-                    + forUpdate)) {
-      stmt.setTimestamp(1, Timestamp.from(now));
-      stmt.setInt(2, batchSize);
-      return gatherResults(batchSize, stmt);
-    }
-  }
-
-  @Override
-  public int deleteProcessedAndExpired(Transaction tx, int batchSize, Instant now)
-      throws Exception {
-    try (PreparedStatement stmt =
-        tx.connection()
-            .prepareStatement(dialect.getDeleteExpired().replace("{{table}}", tableName))) {
-      stmt.setTimestamp(1, Timestamp.from(now));
-      stmt.setInt(2, batchSize);
-      return stmt.executeUpdate();
-    }
-  }
-
-  private List<TransactionOutboxEntry> gatherResults(int batchSize, PreparedStatement stmt)
-      throws SQLException, IOException {
-    try (ResultSet rs = stmt.executeQuery()) {
-      ArrayList<TransactionOutboxEntry> result = new ArrayList<>(batchSize);
-      while (rs.next()) {
-        result.add(map(rs));
-      }
-      log.debug("Found {} results", result.size());
-      return result;
-    }
-  }
-
-  private TransactionOutboxEntry map(ResultSet rs) throws SQLException, IOException {
-    try (Reader invocationStream = rs.getCharacterStream("invocation")) {
-      TransactionOutboxEntry entry =
-          TransactionOutboxEntry.builder()
-              .id(rs.getString("id"))
-              .uniqueRequestId(rs.getString("uniqueRequestId"))
-              .invocation(serializer.deserializeInvocation(invocationStream))
-              .nextAttemptTime(rs.getTimestamp("nextAttemptTime").toInstant())
-              .attempts(rs.getInt("attempts"))
-              .blacklisted(rs.getBoolean("blacklisted"))
-              .processed(rs.getBoolean("processed"))
-              .version(rs.getInt("version"))
-              .build();
-      log.debug("Found {}", entry);
-      return entry;
-    }
->>>>>>> c45b63bf
   }
 
   public static JdbcPersistorBuilder builder() {
