--- conflicted
+++ resolved
@@ -380,17 +380,6 @@
      * @param <T> The type to proxy.
      * @return The proxy of {@code T}.
      */
-<<<<<<< HEAD
-=======
-    <T> T schedule(Class<T> clazz);
-  }
-
-  private class ParameterizedScheduleBuilderImpl implements ParameterizedScheduleBuilder {
-
-    @Length(max = 250)
-    private String uniqueRequestId;
-
->>>>>>> 4fed9359
     @Override
     <T> T schedule(Class<T> clazz);
   }
