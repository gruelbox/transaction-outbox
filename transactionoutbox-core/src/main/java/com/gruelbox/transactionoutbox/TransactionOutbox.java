--- conflicted
+++ resolved
@@ -18,63 +18,7 @@
  * pattern for Java. See <a href="https://github.com/gruelbox/transaction-outbox">README</a> for
  * usage instructions.
  */
-<<<<<<< HEAD
 public interface TransactionOutbox extends SchedulerProxyFactory {
-=======
-@Slf4j
-public class TransactionOutbox {
-
-  private static final int DEFAULT_FLUSH_BATCH_SIZE = 4096;
-
-  @NotNull private final TransactionManager transactionManager;
-  @Valid @NotNull private final Persistor persistor;
-  @Valid @NotNull private final Instantiator instantiator;
-  @NotNull private final Submitter submitter;
-  @NotNull private final Duration attemptFrequency;
-  @NotNull private final Level logLevelTemporaryFailure;
-
-  @Min(1)
-  private final int blockAfterAttempts;
-
-  @Min(1)
-  private final int flushBatchSize;
-
-  @NotNull private final ClockProvider clockProvider;
-  @NotNull private final TransactionOutboxListener listener;
-  private final boolean serializeMdc;
-  private final Validator validator;
-  @NotNull private final Duration retentionThreshold;
-
-  private TransactionOutbox(
-      TransactionManager transactionManager,
-      Instantiator instantiator,
-      Submitter submitter,
-      Duration attemptFrequency,
-      int blockAfterAttempts,
-      int flushBatchSize,
-      ClockProvider clockProvider,
-      TransactionOutboxListener listener,
-      Persistor persistor,
-      Level logLevelTemporaryFailure,
-      Boolean serializeMdc,
-      Duration retentionThreshold) {
-    this.transactionManager = transactionManager;
-    this.instantiator = Utils.firstNonNull(instantiator, Instantiator::usingReflection);
-    this.persistor = persistor;
-    this.submitter = Utils.firstNonNull(submitter, Submitter::withDefaultExecutor);
-    this.attemptFrequency = Utils.firstNonNull(attemptFrequency, () -> Duration.of(2, MINUTES));
-    this.blockAfterAttempts = blockAfterAttempts < 1 ? 5 : blockAfterAttempts;
-    this.flushBatchSize = flushBatchSize < 1 ? DEFAULT_FLUSH_BATCH_SIZE : flushBatchSize;
-    this.clockProvider = Utils.firstNonNull(clockProvider, () -> DefaultClockProvider.INSTANCE);
-    this.listener = Utils.firstNonNull(listener, () -> new TransactionOutboxListener() {});
-    this.logLevelTemporaryFailure = Utils.firstNonNull(logLevelTemporaryFailure, () -> Level.WARN);
-    this.validator = new Validator(this.clockProvider);
-    this.serializeMdc = serializeMdc == null || serializeMdc;
-    this.retentionThreshold = retentionThreshold == null ? Duration.ofDays(7) : retentionThreshold;
-    this.validator.validate(this);
-    this.persistor.migrate(transactionManager);
-  }
->>>>>>> 95f4a717
 
   /** @return A builder for creating a new instance of {@link TransactionOutbox}. */
   static TransactionOutboxBuilder builder() {
@@ -117,11 +61,7 @@
 
   /**
    * Identifies any stale tasks queued using {@link #schedule(Class)} (those which were queued more
-<<<<<<< HEAD
-   * than {@code attemptFrequency} ago and have been tried less than {@code blacklistAfterAttempts}
-=======
-   * than {@link #attemptFrequency} ago and have been tried less than {@link #blockAfterAttempts}
->>>>>>> 95f4a717
+   * than {@code attemptFrequency} ago and have been tried less than {@code blockAfterAttempts}
    * times) and attempts to resubmit them.
    *
    * <p>As long as the {@link Submitter} is non-blocking (e.g. uses a bounded queue with a {@link
@@ -143,7 +83,7 @@
 
   /**
    * Identifies any stale tasks queued using {@link #schedule(Class)} (those which were queued more
-   * than {@code attemptFrequency} ago and have been tried less than {@code blacklistAfterAttempts}
+   * than {@code attemptFrequency} ago and have been tried less than {@code blockAfterAttempts}
    * times) and attempts to resubmit them.
    *
    * <p>As long as the {@link Submitter} is non-blocking (e.g. uses a bounded queue with a {@link
@@ -164,145 +104,64 @@
   CompletableFuture<Boolean> flushAsync();
 
   /**
-   * Unblocks a blocked entry and resets the attempt count so that it will be retried again.
-   * Requires an active transaction and a transaction manager that supports thread local context.
-   *
-   * @param entryId The entry id.
-   * @return True if the request to unblock the entry was successful. May return false if another
-   *     thread unblocked the entry first.
-   */
-<<<<<<< HEAD
-  boolean whitelist(String entryId);
-
-  /**
-   * Marks a blacklisted entry back to not blacklisted and resets the attempt count. Requires an
-   * active transaction to be supplied.
+   * Marks a blocked entry back to not blocked and resets the attempt count. Requires an active
+   * transaction and a transaction manager that supports thread local context.
+   *
+   * @param entryId The entry id.
+   * @return True if the unblocking request was successful. May return false if another thread
+   *     unblocked the entry first.
+   */
+  boolean unblock(String entryId);
+
+  /**
+   * Marks a blocked entry back to not blocked and resets the attempt count. Requires an active
+   * transaction to be supplied.
    *
    * @param entryId The entry id.
    * @param transaction The transaction ({@link BaseTransactionManager} implementation specific).
-   * @return True if the whitelisting request was successful. May return false if another thread
-   *     whitelisted the entry first.
-   */
-  boolean whitelist(String entryId, BaseTransaction<?> transaction);
-=======
-  public boolean unblock(String entryId) {
-    if (!(transactionManager instanceof ThreadLocalContextTransactionManager)) {
-      throw new UnsupportedOperationException(
-          "This method requires a ThreadLocalContextTransactionManager");
-    }
-    log.info("Unblocking entry {} for retry.", entryId);
-    try {
-      return ((ThreadLocalContextTransactionManager) transactionManager)
-          .requireTransactionReturns(tx -> persistor.unblock(tx, entryId));
-    } catch (Exception e) {
-      throw (RuntimeException) Utils.uncheckAndThrow(e);
-    }
-  }
-
-  /**
-   * Clears a failed entry of its failed state and resets the attempt count so that it will be
-   * retried again. Requires an active transaction and a transaction manager that supports supplied
-   * context.
-   *
-   * @param entryId The entry id.
-   * @param transactionContext The transaction context ({@link TransactionManager} implementation
-   *     specific).
-   * @return True if the request to unblock the entry was successful. May return false if another
-   *     thread unblocked the entry first.
-   */
-  @SuppressWarnings({"unchecked", "rawtypes"})
-  public boolean unblock(String entryId, Object transactionContext) {
-    if (!(transactionManager instanceof ParameterContextTransactionManager)) {
-      throw new UnsupportedOperationException(
-          "This method requires a ParameterContextTransactionManager");
-    }
-    log.info("Unblocking entry {} for retry", entryId);
-    try {
-      if (transactionContext instanceof Transaction) {
-        return persistor.unblock((Transaction) transactionContext, entryId);
-      }
-      Transaction transaction =
-          ((ParameterContextTransactionManager) transactionManager)
-              .transactionFromContext(transactionContext);
-      return persistor.unblock(transaction, entryId);
-    } catch (Exception e) {
-      throw (RuntimeException) Utils.uncheckAndThrow(e);
-    }
-  }
-
-  private <T> T schedule(Class<T> clazz, String uniqueRequestId) {
-    return Utils.createProxy(
-        clazz,
-        (method, args) ->
-            uncheckedly(
-                () -> {
-                  var extracted = transactionManager.extractTransaction(method, args);
-                  TransactionOutboxEntry entry =
-                      newEntry(
-                          extracted.getClazz(),
-                          extracted.getMethodName(),
-                          extracted.getParameters(),
-                          extracted.getArgs(),
-                          uniqueRequestId);
-                  validator.validate(entry);
-                  persistor.save(extracted.getTransaction(), entry);
-                  extracted
-                      .getTransaction()
-                      .addPostCommitHook(
-                          () -> {
-                            listener.scheduled(entry);
-                            submitNow(entry);
-                          });
-                  log.debug(
-                      "Scheduled {} for running after transaction commit", entry.description());
-                  return null;
-                }));
-  }
-
-  private void submitNow(TransactionOutboxEntry entry) {
-    submitter.submit(entry, this::processNow);
-  }
->>>>>>> 95f4a717
-
-  /**
-   * Marks a blacklisted entry back to not blacklisted and resets the attempt count. Requires an
-   * active transaction and a transaction manager that supports thread local context. Will run
+   * @return True if the unblocking request was successful. May return false if another thread
+   *     unblocked the entry first.
+   */
+  boolean unblock(String entryId, BaseTransaction<?> transaction);
+
+  /**
+   * Marks a blocked entry back to not blocked and resets the attempt count. Requires an active
+   * transaction and a transaction manager that supports thread local context. Will run
    * asynchronously if the underlying database API supports it.
    *
    * @param entryId The entry id.
-   * @return True if the whitelisting request was successful. May return false if another thread
-   *     whitelisted the entry first.
-   */
-  CompletableFuture<Boolean> whitelistAsync(String entryId);
-
-  /**
-   * Marks a blacklisted entry back to not blacklisted and resets the attempt count. Requires an
-   * active transaction to be supplied.
+   * @return True if the unblocking request was successful. May return false if another thread
+   *     unblocked the entry first.
+   */
+  CompletableFuture<Boolean> unblockAsync(String entryId);
+
+  /**
+   * Marks a blocked entry back to not blocked and resets the attempt count. Requires an active
+   * transaction to be supplied.
    *
    * <p>Will run asynchronously if the underlying database API supports it.
    *
    * @param entryId The entry id.
    * @param transaction The transaction ({@link BaseTransactionManager} implementation specific).
-   * @return True if the whitelisting request was successful. May return false if another thread
-   *     whitelisted the entry first.
-   */
-  CompletableFuture<Boolean> whitelistAsync(String entryId, BaseTransaction<?> transaction);
-
-  /**
-   * Marks a blacklisted entry back to not blacklisted and resets the attempt count. Requires an
-   * active transaction to be supplied via the implementation-specific context.
+   * @return True if the unblocking request was successful. May return false if another thread
+   *     unblocked the entry first.
+   */
+  CompletableFuture<Boolean> unblockAsync(String entryId, BaseTransaction<?> transaction);
+
+  /**
+   * Marks a blocked entry back to not blocked and resets the attempt count. Requires an active
+   * transaction to be supplied via the implementation-specific context.
    *
    * <p>Will run asynchronously if the underlying database API supports it.
    *
    * @param entryId The entry id.
    * @param transactionContext The transaction context ({@link BaseTransactionManager}
    *     implementation specific).
-   * @return True if the whitelisting request was successful. May return false if another thread
-   *     whitelisted the entry first.
-   */
-  CompletableFuture<Boolean> whitelistAsync(String entryId, Object transactionContext);
-
-<<<<<<< HEAD
+   * @return True if the unblocking request was successful. May return false if another thread
+   *     unblocked the entry first.
+   */
+  CompletableFuture<Boolean> unblockAsync(String entryId, Object transactionContext);
+
   /**
    * Processes an entry immediately. Intended for use in custom implementations of {@link Submitter}
    * and should not generally otherwise be called.
@@ -312,41 +171,6 @@
    */
   @Beta
   CompletableFuture<Void> processNow(TransactionOutboxEntry entry);
-=======
-  private void updateAttemptCount(TransactionOutboxEntry entry, Throwable cause) {
-    try {
-      entry.setAttempts(entry.getAttempts() + 1);
-      var blocked = entry.getAttempts() >= blockAfterAttempts;
-      entry.setBlocked(blocked);
-      entry.setNextAttemptTime(after(attemptFrequency));
-      validator.validate(entry);
-      transactionManager.inTransactionThrows(transaction -> persistor.update(transaction, entry));
-      listener.failure(entry, cause);
-      if (blocked) {
-        log.error(
-            "Blocking failing entry {} after {} attempts: {}",
-            entry.getId(),
-            entry.getAttempts(),
-            entry.description(),
-            cause);
-        listener.blocked(entry, cause);
-      } else {
-        logAtLevel(
-            log,
-            logLevelTemporaryFailure,
-            "Temporarily failed to process entry {} : {}",
-            entry.getId(),
-            entry.description(),
-            cause);
-      }
-    } catch (Exception e) {
-      log.error(
-          "Failed to update attempt count for {}. It may be retried more times than expected.",
-          entry.description(),
-          e);
-    }
-  }
->>>>>>> 95f4a717
 
   /** Builder for {@link TransactionOutbox}. */
   @ToString
@@ -414,8 +238,7 @@
     }
 
     /**
-     * @param blockAfterAttempts how many attempts a task should be retried before it is permanently
-     *     blocked. Defaults to 5.
+     * @param blockAfterAttempts After now many attempts a task should be blocked. Defaults to 5.
      * @return Builder.
      */
     public TransactionOutboxBuilder blockAfterAttempts(int blockAfterAttempts) {
