package com.gruelbox.transactionoutbox;

import lombok.AllArgsConstructor;
import lombok.Getter;

/**
 * The SQL dialects supported by {@link DefaultPersistor}. Currently this is only used to determine
 * whether {@code SKIP LOCKED} is available, so using the wrong dialect may work for unsupported
 * database platforms. However, in future this is likely to extend to other SQL features and
 * possibly be expanded to an interface to allow easier extension.
 */
@AllArgsConstructor
@Getter
@Beta
public enum Dialect {
<<<<<<< HEAD
  MY_SQL_5(false, false, Constants.DEFAULT_DELETE_EXPIRED_STMT),
  MY_SQL_8(true, true, Constants.DEFAULT_DELETE_EXPIRED_STMT),
  POSTGRESQL_9(
      true,
      true,
      "DELETE FROM {{table}} WHERE ctid IN (SELECT ctid FROM {{table}} WHERE nextAttemptTime < ? AND processed = true AND blocked = false LIMIT ?)"),
  H2(false, true, Constants.DEFAULT_DELETE_EXPIRED_STMT);
=======
  MY_SQL_5(false, Constants.DEFAULT_DELETE_EXPIRED_STMT, Constants.DEFAULT_LIMIT_CRITERIA), //
  MY_SQL_8(true, Constants.DEFAULT_DELETE_EXPIRED_STMT, Constants.DEFAULT_LIMIT_CRITERIA), //
  POSTGRESQL_9(
      true,
      "DELETE FROM {{table}} WHERE id IN (SELECT id FROM {{table}} WHERE nextAttemptTime < ? AND processed = true AND blocked = false LIMIT ?)",
      Constants.DEFAULT_LIMIT_CRITERIA), //
  H2(false, Constants.DEFAULT_DELETE_EXPIRED_STMT, Constants.DEFAULT_LIMIT_CRITERIA), //
  ORACLE(
      true,
      "DELETE FROM {{table}} WHERE nextAttemptTime < ? AND processed = 1 AND blocked = 0 AND ROWNUM <= ?",
      Constants.ORACLE_LIMIT_CRITERIA);
>>>>>>> 8bfca59a

  /**
   * @return True if hot row support ({@code SKIP LOCKED}) is available, increasing performance when
   *     there are multiple instances of the application potentially competing to process the same
   *     task.
   */
  @SuppressWarnings("JavaDoc")
  private final boolean supportsSkipLock;

<<<<<<< HEAD
  private final boolean supportsWindowFunctions;

  /** @return Format string for the SQL required to delete expired retained records. */
=======
  /**
   * @return Format string for the SQL required to delete expired retained records.
   */
>>>>>>> 8bfca59a
  @SuppressWarnings("JavaDoc")
  private final String deleteExpired;

  private final String limitCriteria;

  private static class Constants {
    static final String DEFAULT_DELETE_EXPIRED_STMT =
        "DELETE FROM {{table}} WHERE nextAttemptTime < ? AND processed = true AND blocked = false LIMIT ?";

    static final String DEFAULT_LIMIT_CRITERIA = " LIMIT ?";

    static final String ORACLE_LIMIT_CRITERIA = " AND ROWNUM <= ?";
  }

  public String booleanValue(boolean criteriaValue) {
    String valueToReturn;
    if (this == ORACLE) valueToReturn = criteriaValue ? "1" : "0";
    else valueToReturn = criteriaValue ? Boolean.TRUE.toString() : Boolean.FALSE.toString();

    return valueToReturn;
  }
}<|MERGE_RESOLUTION|>--- conflicted
+++ resolved
@@ -13,27 +13,20 @@
 @Getter
 @Beta
 public enum Dialect {
-<<<<<<< HEAD
-  MY_SQL_5(false, false, Constants.DEFAULT_DELETE_EXPIRED_STMT),
-  MY_SQL_8(true, true, Constants.DEFAULT_DELETE_EXPIRED_STMT),
+  MY_SQL_5(
+      false, false, Constants.DEFAULT_DELETE_EXPIRED_STMT, Constants.DEFAULT_LIMIT_CRITERIA), //
+  MY_SQL_8(true, true, Constants.DEFAULT_DELETE_EXPIRED_STMT, Constants.DEFAULT_LIMIT_CRITERIA), //
   POSTGRESQL_9(
       true,
       true,
-      "DELETE FROM {{table}} WHERE ctid IN (SELECT ctid FROM {{table}} WHERE nextAttemptTime < ? AND processed = true AND blocked = false LIMIT ?)"),
-  H2(false, true, Constants.DEFAULT_DELETE_EXPIRED_STMT);
-=======
-  MY_SQL_5(false, Constants.DEFAULT_DELETE_EXPIRED_STMT, Constants.DEFAULT_LIMIT_CRITERIA), //
-  MY_SQL_8(true, Constants.DEFAULT_DELETE_EXPIRED_STMT, Constants.DEFAULT_LIMIT_CRITERIA), //
-  POSTGRESQL_9(
-      true,
       "DELETE FROM {{table}} WHERE id IN (SELECT id FROM {{table}} WHERE nextAttemptTime < ? AND processed = true AND blocked = false LIMIT ?)",
       Constants.DEFAULT_LIMIT_CRITERIA), //
-  H2(false, Constants.DEFAULT_DELETE_EXPIRED_STMT, Constants.DEFAULT_LIMIT_CRITERIA), //
+  H2(false, true, Constants.DEFAULT_DELETE_EXPIRED_STMT, Constants.DEFAULT_LIMIT_CRITERIA), //
   ORACLE(
+      true,
       true,
       "DELETE FROM {{table}} WHERE nextAttemptTime < ? AND processed = 1 AND blocked = 0 AND ROWNUM <= ?",
       Constants.ORACLE_LIMIT_CRITERIA);
->>>>>>> 8bfca59a
 
   /**
    * @return True if hot row support ({@code SKIP LOCKED}) is available, increasing performance when
@@ -43,15 +36,11 @@
   @SuppressWarnings("JavaDoc")
   private final boolean supportsSkipLock;
 
-<<<<<<< HEAD
   private final boolean supportsWindowFunctions;
 
-  /** @return Format string for the SQL required to delete expired retained records. */
-=======
   /**
    * @return Format string for the SQL required to delete expired retained records.
    */
->>>>>>> 8bfca59a
   @SuppressWarnings("JavaDoc")
   private final String deleteExpired;
 
