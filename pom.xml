--- conflicted
+++ resolved
@@ -35,13 +35,8 @@
 
     <!-- Dependency versions -->
     <logback.version>1.2.3</logback.version>
-<<<<<<< HEAD
-    <revision>2.1.99999-SNAPSHOT</revision>
+    <revision>5.1.99999-SNAPSHOT</revision>
     <junit.jupiter.version>5.7.0-M1</junit.jupiter.version>
-=======
-    <revision>1.3.99999-SNAPSHOT</revision>
-    <junit.jupiter.version>5.7.0-RC1</junit.jupiter.version>
->>>>>>> 2b4ef11f
     <testcontainers.version>1.14.3</testcontainers.version>
     <hamcrest.version>2.2</hamcrest.version>
     <mockito.version>1.10.19</mockito.version>
