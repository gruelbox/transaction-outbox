--- conflicted
+++ resolved
@@ -208,7 +208,6 @@
         <artifactId>maven-surefire-plugin</artifactId>
         <version>3.0.0-M5</version>
       </plugin>
-<<<<<<< HEAD
 <!--      <plugin>-->
 <!--        <groupId>com.coveo</groupId>-->
 <!--        <artifactId>fmt-maven-plugin</artifactId>-->
@@ -225,24 +224,6 @@
 <!--          </execution>-->
 <!--        </executions>-->
 <!--      </plugin>-->
-=======
-      <plugin>
-        <groupId>com.coveo</groupId>
-        <artifactId>fmt-maven-plugin</artifactId>
-        <version>2.13</version>
-        <configuration>
-          <filesNamePattern>.*\.java</filesNamePattern>
-          <skip>${skip.format}</skip>
-        </configuration>
-        <executions>
-          <execution>
-            <goals>
-              <goal>format</goal>
-            </goals>
-          </execution>
-        </executions>
-      </plugin>
->>>>>>> 4b9b566e
       <plugin>
         <groupId>org.codehaus.mojo</groupId>
         <artifactId>flatten-maven-plugin</artifactId>
